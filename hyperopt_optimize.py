
"""Auto-optimizing a neural network with Hyperopt (TPE algorithm)."""


from neural_net import build_and_train, build_model
from optimize_cnn import optimize_cnn
from utils import print_json, save_json_result, load_best_hyperspace

from keras.utils import plot_model
import keras.backend as K
from hyperopt import hp, tpe

import traceback

from gradient_sdk.hyper_parameter import hyper_tune


space = {
    # This loguniform scale will multiply the learning rate, so as to make
    # it vary exponentially, in a multiplicative fashion rather than in
    # a linear fashion, to handle his exponentialy varying nature:
    'lr_rate_mult': hp.loguniform('lr_rate_mult', -0.5, 0.5),
    # L2 weight decay:
    'l2_weight_reg_mult': hp.loguniform('l2_weight_reg_mult', -1.3, 1.3),
    # Batch size fed for each gradient update
    'batch_size': hp.quniform('batch_size', 100, 450, 5),
    # Choice of optimizer:
    'optimizer': hp.choice('optimizer', ['Adam', 'Nadam', 'RMSprop']),
    # Coarse labels importance for weights updates:
    'coarse_labels_weight': hp.uniform('coarse_labels_weight', 0.1, 0.7),
    # Uniform distribution in finding appropriate dropout values, conv layers
    'conv_dropout_drop_proba': hp.uniform('conv_dropout_proba', 0.0, 0.35),
    # Uniform distribution in finding appropriate dropout values, FC layers
    'fc_dropout_drop_proba': hp.uniform('fc_dropout_proba', 0.0, 0.6),
    # Use batch normalisation at more places?
    'use_BN': hp.choice('use_BN', [False, True]),

    # Use a first convolution which is special?
    'first_conv': hp.choice(
        'first_conv', [None, hp.choice('first_conv_size', [3, 4])]
    ),
    # Use residual connections? If so, how many more to stack?
    'residual': hp.choice(
        'residual', [None, hp.quniform(
            'residual_units', 1 - 0.499, 4 + 0.499, 1)]
    ),
    # Let's multiply the "default" number of hidden units:
    'conv_hiddn_units_mult': hp.loguniform('conv_hiddn_units_mult', -0.6, 0.6),
    # Number of conv+pool layers stacked:
    'nb_conv_pool_layers': hp.choice('nb_conv_pool_layers', [2, 3]),
    # Starting conv+pool layer for residual connections:
    'conv_pool_res_start_idx': hp.quniform('conv_pool_res_start_idx', 0, 2, 1),
    # The type of pooling used at each subsampling step:
    'pooling_type': hp.choice('pooling_type', [
        'max',  # Max pooling
        'avg',  # Average pooling
        'all_conv',  # All-convolutionnal: https://arxiv.org/pdf/1412.6806.pdf
        'inception'  # Inspired from: https://arxiv.org/pdf/1602.07261.pdf
    ]),
    # The kernel_size for convolutions:
    'conv_kernel_size': hp.quniform('conv_kernel_size', 2, 4, 1),
    # The kernel_size for residual convolutions:
    'res_conv_kernel_size': hp.quniform('res_conv_kernel_size', 2, 4, 1),

    # Amount of fully-connected units after convolution feature map
    'fc_units_1_mult': hp.loguniform('fc_units_1_mult', -0.6, 0.6),
    # Use one more FC layer at output
    'one_more_fc': hp.choice(
        'one_more_fc', [None, hp.loguniform('fc_units_2_mult', -0.6, 0.6)]
    ),
    # Activations that are used everywhere
    'activation': hp.choice('activation', ['relu', 'elu'])
}


def plot(hyperspace, file_name_prefix):
    """Plot a model from it's hyperspace."""
    model = build_model(hyperspace)
    plot_model(
        model,
        to_file='{}.png'.format(file_name_prefix),
        show_shapes=True
    )
    print("Saved model visualization to {}.png.".format(file_name_prefix))
    K.clear_session()
    del model


def plot_base_model():
    """Plot a basic demo model."""
    space_base_demo_to_plot = {
        'lr_rate_mult': 1.0,
        'l2_weight_reg_mult': 1.0,
        'batch_size': 300,
        'optimizer': 'Nadam',
        'coarse_labels_weight': 0.2,
        'conv_dropout_drop_proba': 0.175,
        'fc_dropout_drop_proba': 0.3,
        'use_BN': True,
        'first_conv': 4,
        'residual': 4,
        'conv_hiddn_units_mult': 1.0,
        'nb_conv_pool_layers': 3,
        'conv_pool_res_start_idx': 0.0,
        'pooling_type': 'inception',
        'conv_kernel_size': 3.0,
        'res_conv_kernel_size': 3.0,

        'fc_units_1_mult': 1.0,
        'one_more_fc': 1.0,
        'activation': 'elu'
    }
    plot(space_base_demo_to_plot, "model_demo")


def plot_best_model():
    """Plot the best model found yet."""
    space_best_model = load_best_hyperspace()
    if space_best_model is None:
        print("No best model to plot. Continuing...")
        return

    print("Best hyperspace yet:")
    print_json(space_best_model)
    plot(space_best_model, "model_best")


def run_a_trial():
    """Run one TPE meta optimisation step and save its results."""

    print("Attempt to resume a past training if it exists:")
    print("Running HyperTune...")
    best = hyper_tune(
        optimize_cnn,
        space,
        algo=tpe.suggest,
        max_evals=10
    )

    return best


if __name__ == "__main__":
    """Plot the model and run the optimisation forever (and saves results)."""

    print("Plotting a demo model that would represent "
          "a quite normal model (or a bit more huge), "
          "and then the best model...")

    plot_base_model()

    print("Now, we train many models, one after the other. "
          "Note that hyperopt has support for cloud "
          "distributed training using MongoDB.")

    print("\nYour results will be saved in the folder named 'results/'. "
          "You can sort that alphabetically and take the greatest one. "
          "As you run the optimization, results are consinuously saved into a "
          "'results.pkl' file, too. Re-running optimize.py will resume "
          "the meta-optimization.\n")

    # Optimize a new model with the TPE Algorithm:
    print("OPTIMIZING NEW MODEL:")
    try:
        run_a_trial()
    except Exception as err:
        err_str = str(err)
        print(err_str)
        traceback_str = str(traceback.format_exc())
        print(traceback_str)

<<<<<<< HEAD
    # Replot best model since it may have changed:
    print("PLOTTING BEST MODEL:")
    plot_best_model()
=======
        # Optimize a new model with the TPE Algorithm:
        print("OPTIMIZING NEW MODEL:")
        try:
            best = run_a_trial()
            print(best)
            print("\nOPTIMIZATION STEP COMPLETE.\n")
        except Exception as err:
            err_str = str(err)
            print(err_str)
            traceback_str = str(traceback.format_exc())
            print(traceback_str)

        # Replot best model since it may have changed:
        print("PLOTTING BEST MODEL:")
        plot_best_model()
>>>>>>> c2223a43
<|MERGE_RESOLUTION|>--- conflicted
+++ resolved
@@ -162,31 +162,15 @@
     # Optimize a new model with the TPE Algorithm:
     print("OPTIMIZING NEW MODEL:")
     try:
-        run_a_trial()
+        best = run_a_trial()
+        print(best)
+        print("\nOPTIMIZATION STEP COMPLETE.\n")
     except Exception as err:
         err_str = str(err)
         print(err_str)
         traceback_str = str(traceback.format_exc())
         print(traceback_str)
 
-<<<<<<< HEAD
     # Replot best model since it may have changed:
     print("PLOTTING BEST MODEL:")
-    plot_best_model()
-=======
-        # Optimize a new model with the TPE Algorithm:
-        print("OPTIMIZING NEW MODEL:")
-        try:
-            best = run_a_trial()
-            print(best)
-            print("\nOPTIMIZATION STEP COMPLETE.\n")
-        except Exception as err:
-            err_str = str(err)
-            print(err_str)
-            traceback_str = str(traceback.format_exc())
-            print(traceback_str)
-
-        # Replot best model since it may have changed:
-        print("PLOTTING BEST MODEL:")
-        plot_best_model()
->>>>>>> c2223a43
+    plot_best_model()